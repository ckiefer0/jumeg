--- conflicted
+++ resolved
@@ -640,13 +640,8 @@
         if inter_m == 'linear':
             inter_data = np.nan_to_num(inter_data)
 
-<<<<<<< HEAD
         if unwanted_to_zero:
-            print '#### Setting all unknown vertex values to zero..'
-=======
-        if Unwanted_to_Zero:
             print '#### Setting all Unknown vertices values to Zero..'
->>>>>>> 9d9f0995
 
             # vertnos_unknown = label_list_subject_to['Unknown']
             # vert_U_idx = np.array([], dtype=int)
@@ -1091,10 +1086,7 @@
 
     if threshold == 'min':
         threshold = vstcdata.min()
-<<<<<<< HEAD
-=======
-
->>>>>>> 9d9f0995
+
     vstc_plt = plotting.plot_stat_map(index_img(img, t), temp_t1_fname,
                                       figure=figure, axes=axes,
                                       display_mode='ortho',
