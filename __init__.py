# Authors (alphabetical order):
#          Frank Boers     <f.boers@fz-juelich.de>
#          Lukas Breuer    <l.breuer@fz-juelich.de>
#          Juergen Dammers <j.dammers@fz-juelich.de>
#          Eberhard Eich   <e.eich@fz-juelich.de>
#          Denis Engemann  <d.engemann@fz-juelich.de>
#          Praveen Sripad  <p.sripad@fz-juelich.de>
#
# License: Simplified BSD

<<<<<<< HEAD
__version__ = '0.1'

# import ctps
=======
__version__ = '1.0'
>>>>>>> a2389e5c

from . import jumeg_preprocessing 
from . import jumeg_math
from . import jumeg_iomeg
from . import jumeg_utils
from . import jumeg_plot
from . import decompose
from . import mft
from . import jumeg_noise_reducer
from . import connectivity
from .filter import jumeg_filter
from . import jumeg_source_localize
from .jumeg_utils import get_jumeg_path
from .jumeg_suggest_bads import suggest_bads<|MERGE_RESOLUTION|>--- conflicted
+++ resolved
@@ -8,13 +8,7 @@
 #
 # License: Simplified BSD
 
-<<<<<<< HEAD
-__version__ = '0.1'
-
-# import ctps
-=======
 __version__ = '1.0'
->>>>>>> a2389e5c
 
 from . import jumeg_preprocessing 
 from . import jumeg_math
