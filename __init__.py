# Authors (alphabetical order):
#          Frank Boers     <f.boers@fz-juelich.de>
#          Lukas Breuer    <l.breuer@fz-juelich.de>
#          Juergen Dammers <j.dammers@fz-juelich.de>
#          Denis Engemann  <d.engemann@fz-juelich.de>
#          Praveen Sripad  <praveen.sripad@rwth-aachen.de>
#
# License: Simplified BSD

# import ctps

from . import jumeg_preprocessing 
from . import jumeg_math
from . import jumeg_iomeg
from . import jumeg_utils
from . import jumeg_plot
from . import decompose
from . import jumeg_noise_reducer
<<<<<<< HEAD
from .filter import jumeg_filter
from . import jumeg_source_localize
=======
from . import connectivity
from .filter import jumeg_filter
>>>>>>> 6d9394fd
<|MERGE_RESOLUTION|>--- conflicted
+++ resolved
@@ -16,10 +16,6 @@
 from . import jumeg_plot
 from . import decompose
 from . import jumeg_noise_reducer
-<<<<<<< HEAD
-from .filter import jumeg_filter
-from . import jumeg_source_localize
-=======
 from . import connectivity
 from .filter import jumeg_filter
->>>>>>> 6d9394fd
+from . import jumeg_source_localize