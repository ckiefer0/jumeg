#-*- coding: utf-8 -*-
'''utility functions for causality analysis'''

import math
import numpy as np


def _tsdata_to_var(X, p):
    """
    Calculate coefficients and recovariance and noise covariance of
    the optimized model order.
    ref: http://users.sussex.ac.uk/~lionelb/MVGC/html/tsdata_to_var.html
    Parameters
    ----------
    X: narray, shape (n_sources, n_times, n_epochs)
          The data to estimate the model order for.
    p: int, the optimized model order.
    Returns
    ----------
    A: array, coefficients of the specified model
    SIG:array, recovariance of this model
    E:  array, noise covariance of this model
    """

    assert p >= 1, "The model order must be greater or equal to 1."

    n, m, N = X.shape
    p1 = p + 1
    q1n = p1 * n
    I = np.eye(n)
    XX = np.zeros((n, p1, m + p, N))
    for k in range(p1):
        XX[:, k, k:k + m, :] = X
    AF = np.zeros((n, q1n))
    AB = np.zeros((n, q1n))
    k = 1
    kn = k * n
    M = N * (m - k)
    kf = list(range(0, kn))
    kb = list(range(q1n - kn, q1n))
    XF = np.reshape(XX[:, 0:k, k:m, :], (kn, M), order='F')
    XB = np.reshape(XX[:, 0:k, k - 1:m - 1, :], (kn, M), order='F')
    CXF = np.linalg.cholesky(XF.dot(XF.T)).T
    CXB = np.linalg.cholesky(XB.dot(XB.T)).T
    AF[:, kf] = np.linalg.solve(CXF.T, I)
    AB[:, kb] = np.linalg.solve(CXB.T, I)

    del p1, XF, XB, CXF, CXB

    while k <= p:

        print('morder', k)

        tempF = np.reshape(XX[:, 0:k, k:m, :], (kn, M), order='F')
        af = AF[:, kf]
        EF = af.dot(tempF)

        del af, tempF

        tempB = np.reshape(XX[:, 0:k, k - 1:m - 1, :], (kn, M), order='F')
        ab = AB[:, kb]
        EB = ab.dot(tempB)

        del ab, tempB

        CEF = np.linalg.cholesky(EF.dot(EF.T)).T
        CEB = np.linalg.cholesky(EB.dot(EB.T)).T
        R = np.dot(np.linalg.solve(CEF.T, EF.dot(EB.T)), np.linalg.inv(CEB))

        del EB, CEF, CEB

        RF = np.linalg.cholesky(I - R.dot(R.T)).T
        RB = np.linalg.cholesky(I - (R.T).dot(R)).T
        k = k + 1
        kn = k * n
        M = N * (m - k)
        kf = np.arange(kn)
        kb = list(range(q1n - kn, q1n))
        AFPREV = AF[:, kf]
        ABPREV = AB[:, kb]
        AF[:, kf] = np.linalg.solve(RF.T, AFPREV - R.dot(ABPREV))
        AB[:, kb] = np.linalg.solve(RB.T, ABPREV - R.T.dot(AFPREV))

        del RF, RB, ABPREV
    E = np.linalg.solve(AFPREV[:, :n], EF)

    del EF, AFPREV

    SIG = (E.dot(E.T)) / (M - 1)
    E = np.reshape(E, (n, m - p, N), order='F')
    temp = np.linalg.solve(-AF[:, :n], AF[:, n:])

    del AF

    A = np.reshape(temp, (n, n, p), order='F')
    return A, SIG, E


def _erfcc(x):
    """Whiteness test. Complementary error function."""
    z = abs(x)
    t = 1. / (1. + 0.5 * z)
    r = t * math.exp(-z * z - 1.26551223 + t * (1.00002368 + t * (.37409196 +
                     t * (.09678418 + t * (-.18628806 + t * (.27886807 +
                     t * (-1.13520398 + t * (1.48851587 + t * (-.82215223 +
                                                               t * .17087277)))))))))
    if (x >= 0.):
        return r
    else:
        return 2. - r


def _normcdf(x, mu, sigma):
    t = x - mu
    y = 0.5 * _erfcc(-t / (sigma * math.sqrt(2.0)))
    if y > 1.0:
        y = 1.0
    return y


def _durbinwatson(X, E):
    n, m = X.shape
    dw = np.sum(np.diff(E, axis=0) ** 2) / np.sum(E ** 2, axis=0)
    A = np.dot(X, X.T)
    from scipy.signal import lfilter
    B = lfilter(np.array([-1, 2, -1]), 1, X.T, axis=0)
    temp = X[:, [0, m - 1]] - X[:, [1, m - 2]]
    B[[0, m - 1], :] = temp.T
    D = np.dot(B, np.linalg.pinv(A))
    C = X.dot(D)
    nu1 = 2 * (m - 1) - np.trace(C)
    nu2 = 2 * (3 * m - 4) - 2 * np.trace(B.T.dot(D)) + np.trace(C.dot(C))
    mu = nu1 / (m - n)
    sigma = math.sqrt(2./((m - n) * (m - n + 2)) * (nu2 - nu1 * mu))
    pval = _normcdf(dw, mu, sigma)
    pval = 2 * min(pval, 1-pval)
    return dw, pval


def _whiteness(X, E):
    """
    Durbin-Watson test for whiteness (no serial correlation) of
    VAR residuals.
    Prarameters
    -----------
    X: array
      Multi-trial time series data.
    E: array
      Residuals time series.

    Returns
    -------
    dw: array
       Vector of Durbin-Watson statistics.
    pval: array
         Vector of p-values.
    """
    n, m, N = X.shape
    dw = np.zeros(n)
    pval = np.zeros(n)
    for i in range(n):
        Ei = np.squeeze(E[i, :, :])
        e_a, e_b = Ei.shape
        tempX = np.reshape(X, (n, m * N), order='F')
        tempE = np.reshape(Ei, (e_a * e_b), order='F')
        dw[i], pval[i] = _durbinwatson(tempX, tempE)
    return dw, pval


def _consistency(X_orig, E):
    """
    Consistency test. [1]

    Parameters
    -----------
    X: array
      Multi-trial time series data.
    E: array
      Residuals time series.
    Returns
    -------
    cons: float
    consistency test measurement.

    [1] Ding, M. et al "Short-window spectral analysis of cortical
        event-related potentials by adaptive multivariate autoregressive
        modeling: data preprocessing, model validation, and variability
        assessment." (2000), Biol. Cybern., vol. 83, 35-45
    """
    X = X_orig.copy()
    n, m, N = X.shape
    p = m - E.shape[1]
    X = X[:, p:m, :]
    n1, m1, N1 = X.shape
    X = np.reshape(X, (n1, m1 * N1), order='F')
    E = np.reshape(E, (n1, m1 * N1), order='F')
    s = N * (m - p)
    Y = X - E
    Rr = X.dot(X.T) / (s - 1)
    Rs = Y.dot(Y.T) / (s - 1)
    cons = 1 - np.linalg.norm(Rs - Rr, 2) / np.linalg.norm(Rr, 2)
    return cons

#
# def compute_morder(X):
#     '''Compute a suitable model order for the given data.
#
#     Parameters
#     X: Data array (trials, channels, samples)
#
#     Returns
#     morder: Model order
#
#     Note: The array will be reshaped to channels, samples, trials.
#     '''
#     print('Reshaping to - (sources, samples, trials)')
#     X = X.transpose(1, 2, 0)
#     print('data is of shape ', X.shape)
#
#     print('computing the model order..')
#     p_max = 0
#     # the shape is (sources, samples, trials)
#     n, m, N = X.shape
#     if p_max == 0:
#         p_max = m - 1
#     q = p_max
#     q1 = q + 1
#     XX = np.zeros((n, q1, m + q, N))
#     for k in xrange(q1):
#         XX[:, k, k:k + m, :] = X
#     q1n = q1 * n
#     bic = np.empty((q, 1))
#     bic.fill(np.nan)
#     I = np.identity(n)
#
#     # initialise recursion
#     AF = np.zeros((n, q1n))  # forward AR coefficients
#     AB = np.zeros((n, q1n))  # backward AR coefficients
#
#     k = 1
#     kn = k * n
#     M = N * (m - k)
#     kf = range(0, kn)
#     kb = range(q1n - kn, q1n)
#     XF = np.reshape(XX[:, 0:k, k:m, :], (kn, M), order='F')
#     XB = np.reshape(XX[:, 0:k, k - 1:m - 1, :], (kn, M), order='F')
#
#     CXF = np.linalg.cholesky(XF.dot(XF.T)).T
#     CXB = np.linalg.cholesky(XB.dot(XB.T)).T
#     AF[:, kf] = np.linalg.solve(CXF.T, I)
#     AB[:, kb] = np.linalg.solve(CXB.T, I)
#
#     while k <= q - 1:
#         print('model order = %d' % k)
#         tempF = np.reshape(XX[:, 0:k, k:m, :], (kn, M), order='F')
#         af = AF[:, kf]
#         EF = af.dot(tempF)
#         tempB = np.reshape(XX[:, 0:k, k - 1:m - 1, :], (kn, M), order='F')
#         ab = AB[:, kb]
#         EB = ab.dot(tempB)
#         CEF = np.linalg.cholesky(EF.dot(EF.T)).T
#         CEB = np.linalg.cholesky(EB.dot(EB.T)).T
#         R = np.dot(np.linalg.solve(CEF.T, EF.dot(EB.T)), np.linalg.inv(CEB))
#         CRF = np.linalg.cholesky(I - R.dot(R.T)).T
#         CRB = np.linalg.cholesky(I - (R.T).dot(R)).T
#         k = k + 1
#         kn = k * n
#         M = N * (m - k)
#         kf = np.arange(kn)
#         kb = range(q1n - kn, q1n)
#         AFPREV = AF[:, kf]
#         ABPREV = AB[:, kb]
#         AF[:, kf] = np.linalg.solve(CRF.T, AFPREV - R.dot(ABPREV))
#         AB[:, kb] = np.linalg.solve(CRB.T, ABPREV - R.T.dot(AFPREV))
#         E = np.linalg.solve(AF[:, :n], AF[:, kf]).dot(np.reshape(XX[:, :k, k:m,
#                                                       :], (kn, M), order='F'))
#         DSIG = np.linalg.det((E.dot(E.T)) / (M - 1))
#         i = k - 1
#         K = i * n * n
#         L = -(M / 2) * math.log(DSIG)
#         bic[i - 1] = -2 * L + K * math.log(M)
#
#     # morder = np.nanmin(bic), np.nanargmin(bic) + 1
#     morder = np.nanargmin(bic) + 1
#
#     return morder
#


def do_mvar_evaluation(X, morder, whit_max=3., whit_min=1., thr_cons=0.8):
    '''
    Fit MVAR model to data using scot and do some basic checks.

    X: array (trials, channels, samples)
    morder: the model order

    Returns:
    (is_white, consistency, is_stable)
    '''
    print('starting checks and MVAR fitting...')
    # tsdata_to_var from MVGC requires sources x samples x trials
    # X is of shape trials x sources x samples (which is what ScoT uses)

    X_trans = X.transpose(1, 2, 0)

    A, SIG, E = _tsdata_to_var(X_trans, morder)
    del A, SIG

    whi = False
    dw, pval = _whiteness(X_trans, E)
    if np.all(dw < whit_max) and np.all(dw > whit_min):
        whi = True
    cons = _consistency(X_trans, E)
    del dw, pval, E

    from scot.var import VAR
    mvar = VAR(morder)
    mvar.fit(X)  # scot func which requires shape trials x sources x samples
    is_st = mvar.is_stable()
    if cons < thr_cons or is_st is False or whi is False:
        print('ERROR: Model order not ideal - check parameters !!')

    return str(whi), cons, str(is_st)


def check_whiteness_and_consistency(X, E, whit_min=1.0, whit_max=3.0):
    """
    Check the whiteness and consistency of the MVAR model.

    Paramters:
    ----------
    X : np.array of shape (n_sources, n_times, n_epochs)
        The data array.
    E : np.array
        Serially uncorrelated residuals.
    whit_min : float
        Durbin-Watson minimum value
    whit_max : float
        Durbin-Watson maximum value. If the whiteness value lies
        outside of the interval given by whit_min and whit_max
        the residuals are considered to be non-white.

    Returns:
    --------
    whi : bool
        Whiteness
    cons: float
        Result of the consistency test.
    """

    from jumeg.connectivity.causality import _whiteness, _consistency

    whi = False
    dw, pval = _whiteness(X, E)
    if np.all(dw < whit_max) and np.all(dw > whit_min):
        whi = True
    cons = _consistency(X, E)

    return whi, cons


def check_model_order(X, p, whit_min, whit_max, check_stability=True):
    """
    Check whiteness, consistency, and stability for all model
    orders k <= p.

    Computationally intensive but for high model orders probably
    faster than do_mvar_evaluation().

    Parameters:
    -----------
    X : narray, shape (n_epochs, n_sources, n_times)
        The data to estimate the model order for.
    p : int
        The maximum model order.
    check_stability : bool
        Check the stability condition. Time intensive since
        it fits a second MVAR model from scot.var.VAR
    Returns:
    --------
    A: array, coefficients of the specified model
    SIG:array, recovariance of this model
    E:  array, noise covariance of this model
    """

    assert p >= 1, "The model order must be greater or equal to 1."

    from scot.var import VAR

    X_orig = X.copy()
    X = X.transpose(1, 2, 0)

    n, m, N = X.shape
    p1 = p + 1
    q1n = p1 * n
    I = np.eye(n)
    XX = np.zeros((n, p1, m + p, N))
    for k in range(p1):
        XX[:, k, k:k + m, :] = X
    AF = np.zeros((n, q1n))
    AB = np.zeros((n, q1n))
    k = 1
    kn = k * n
    M = N * (m - k)
    kf = list(range(0, kn))
    kb = list(range(q1n - kn, q1n))
    XF = np.reshape(XX[:, 0:k, k:m, :], (kn, M), order='F')
    XB = np.reshape(XX[:, 0:k, k - 1:m - 1, :], (kn, M), order='F')
    CXF = np.linalg.cholesky(XF.dot(XF.T)).T
    CXB = np.linalg.cholesky(XB.dot(XB.T)).T
    AF[:, kf] = np.linalg.solve(CXF.T, I)
    AB[:, kb] = np.linalg.solve(CXB.T, I)

    del p1, XF, XB, CXF, CXB

    while k <= p:

        tempF = np.reshape(XX[:, 0:k, k:m, :], (kn, M), order='F')
        af = AF[:, kf]
        EF = af.dot(tempF)

        del af, tempF

        tempB = np.reshape(XX[:, 0:k, k - 1:m - 1, :], (kn, M), order='F')
        ab = AB[:, kb]
        EB = ab.dot(tempB)

        del ab, tempB

        CEF = np.linalg.cholesky(EF.dot(EF.T)).T
        CEB = np.linalg.cholesky(EB.dot(EB.T)).T
        R = np.dot(np.linalg.solve(CEF.T, EF.dot(EB.T)), np.linalg.inv(CEB))

        del EB, CEF, CEB

        RF = np.linalg.cholesky(I - R.dot(R.T)).T
        RB = np.linalg.cholesky(I - (R.T).dot(R)).T
        k = k + 1
        kn = k * n
        M = N * (m - k)
        kf = np.arange(kn)
        kb = list(range(q1n - kn, q1n))
        AFPREV = AF[:, kf]
        ABPREV = AB[:, kb]
        AF[:, kf] = np.linalg.solve(RF.T, AFPREV - R.dot(ABPREV))
        AB[:, kb] = np.linalg.solve(RB.T, ABPREV - R.T.dot(AFPREV))

        del RF, RB, ABPREV

        # check MVAR model properties

        E = np.linalg.solve(AFPREV[:, :n], EF)
        E = np.reshape(E, (n, m - k + 1, N), order='F')

        if k > 1:

            whi, cons = check_whiteness_and_consistency(X, E, whit_min, whit_max)

            if check_stability:
                mvar = VAR((k-1))
                mvar.fit(X_orig)  # scot func which requires shape trials x sources x samples
                is_st = mvar.is_stable()

            output = 'morder %d:' % (k-1)
            output += ' white: %s' % str(whi)
            output += '; consistency: %.4f' % cons
            if check_stability:
                output += '; stable: %s' % str(is_st)
            print(output)


def prepare_causality_matrix(cau, surr, freqs, nfft, sfreq, surr_thresh=95):
    '''Prepare a final causality matrix after averaging across frequency bands.

    1. Average across freq bands.
    2. Zero the diagonals.
    3. Apply threshold based on surrogate.
    4. Return the final causality matrix.

    Parameters
    cau: array (n_nodes, n_nodes, n_freqs)
    surr: array (n_surr, n_nodes, n_nodes, n_freqs)
    nfft: the nfft parameter
    sfreq: Sampling frequency
    freqs: Frequency bands
        e.g. [(4, 8), (8, 12), (12, 18), (18, 30), (30, 45)]
    surr_thresh: Percentile value of surrogate to be applied as threshold.

    Return
    cau_array: array (n_bands, n_nodes, n_nodes)
    '''
    n_nodes, nfft = cau.shape[0], cau.shape[-1]
    delta_F = sfreq / float(2 * nfft)
    n_freqs = len(freqs)
    n_surr = surr.shape[0]

    cau_con = []  # contains list of avg. band matrices
    max_surrs, max_cons = [], []
    diag_ind = np.diag_indices(n_nodes)

    for flow, fhigh in freqs:
        print(('flow: %d, fhigh: %d' % (flow, fhigh)))
        fmin, fmax = int(flow / delta_F), int(fhigh / delta_F)
        cau_band = np.mean(cau[:, :, fmin:fmax+1], axis=-1)
        surr_band = np.mean(surr[:, :, :, fmin:fmax+1], axis=-1)

        # make the diagonals zero
        cau_band[diag_ind] = 0.
        for n in range(n_surr):
            surr_band[n][diag_ind] = 0.

        max_surrs.append(np.max(surr_band))
        max_cons.append(np.max(cau_band))
        print(max_cons)

        # get the threshold from the surrogates
        if surr_thresh:
            print(('applying %dth percentile threshold from surrogate' % surr_thresh))
            con_thresh = np.percentile(surr_band[surr_band != 0], surr_thresh)
            # apply threshold on the caus matrix
            cau_band[cau_band < con_thresh] = 0.
        else:
            con_thresh = None

        # do some sanity checks
        assert cau_band.any(), 'cau_band has zeros only !!'

        # save the final caus matrix
        cau_con.append(cau_band)

    return np.array(cau_con), np.array(max_cons), np.array(max_surrs)


def make_frequency_bands(cau, freqs, sfreq):
    '''Average connectivity/causality matrix across given frequency bands.

    Parameters
    cau: array (n_nodes, n_nodes, n_freqs)
    sfreq: Sampling frequency
    freqs: Frequency bands
        e.g. [(4, 8), (8, 12), (12, 18), (18, 30), (30, 45)]

    Return
    cau_array: array (n_bands, n_nodes, n_nodes)
    '''
    n_nodes, nfft = cau.shape[0], cau.shape[-1]
    delta_F = sfreq / float(2 * nfft)
    n_freqs = len(freqs)

    cau_con = []  # contains list of avg. band matrices
    diag_ind = np.diag_indices(n_nodes)

    for flow, fhigh in freqs:
        print(('flow: %d, fhigh: %d' % (flow, fhigh)))
        fmin, fmax = int(flow / delta_F), int(fhigh / delta_F)
        cau_band = np.mean(cau[:, :, fmin:fmax+1], axis=-1)

        # make the diagonals zero
        cau_band[diag_ind] = 0.

        # do some sanity checks
        assert cau_band.any(), 'cau_band has zeros only !!'

        # save the final caus matrix
        cau_con.append(cau_band)

    return np.array(cau_con)


<<<<<<< HEAD
def compute_order_extended(X, m_max, n_jobs=None, verbose=True):
=======
def compute_order_extended(X, m_max, m_min=1, m_step=1, verbose=True):
>>>>>>> 758dbaa4
    """
    Estimate VAR order with the Bayesian Information Criterion (BIC).

    Parameters:
    -----------
    X : ndarray, shape (trials, n_channels, n_samples)
    m_max : int
        The maximum model order to test
    n_jobs : int | None, optional
        Number of jobs to run in parallel for various tasks (e.g. whiteness
        testing). If set to None, joblib is not used at all. Note that the main
        script must be guarded with `if __name__ == '__main__':` when using
        parallelization.
    verbose : bool
        Plot results for other information criteria as well.

    References:
    -----------
    [1] provides the equation:BIC(m) = 2*log[det(Σ)]+ 2*(p**2)*m*log(N*n*m)/(N*n*m),
    Σ is the noise covariance matrix, p is the channels, N is the trials, n
    is the n_samples, m is model order.

    [1] Mingzhou Ding, Yonghong Chen (2008). "Granger Causality: Basic Theory and Application
    to Neuroscience." Elsevier Science

    [2] Nicoletta Nicolaou and Julius Georgiou (2013). “Autoregressive Model Order Estimation
    Criteria for Monitoring Awareness during Anaesthesia.” IFIP Advances in Information and
    Communication Technology 412

    [3] Helmut Lütkepohl (2005). "New Introduction to Multiple Time Series Analysis."
    1st ed. Berlin: Springer-Verlag Berlin Heidelberg.

    URL: https://gist.github.com/dongqunxi/b23d1679b9bffa8e458c11f93bd8d6ff


    Returns:
    --------
    o_m : int
        Estimated order using BIC.
    ics : np.array of shape (n_ics, m_max)
        The information criteria for the different model orders.
        [AIC1, BIC1, AIC2, BIC2, lnFPE, HQIC]
    """
    from scot.var import VAR
    from scipy import linalg

    N, p, n = X.shape
<<<<<<< HEAD
    aic1 = []
    bic1 = []
    aic2 = []
    bic2 = []
    lnfpe = []
    hqic = []
=======
    aic = []
    bic = []
    morder = []
>>>>>>> 758dbaa4

    # TODO: should this be n_total = N * n * p ???
    # total number of data points: n_trials * n_samples
    # Esther Florin (2010): N_total is number of time points contained in each time series
    n_total = N * n

<<<<<<< HEAD
    for m in range(1, m_max + 1):
        mvar = VAR(m, n_jobs=n_jobs)
=======
    # check model order min/max/step input
    if m_min >= m_max:
        m_min = m_max-1
    if m_min < 1:
        m_min = 1
    if m_step<1:
        m_step=1
    if m_step >=m_max:
        m_step=m_max

    for m in range(m_min, m_max + 1, m_step):
        morder.append(m)
        mvar = VAR(m)
>>>>>>> 758dbaa4
        mvar.fit(X)
        sigma = mvar.rescov

        ########################################################################
        # from [1]
        ########################################################################
        m_aic = 2 * np.log(linalg.det(sigma)) + 2 * (p ** 2) * m / n_total
        m_bic = 2 * np.log(linalg.det(sigma)) + 2 * (p ** 2) * m / n_total * np.log(n_total)
        aic1.append(m_aic)
        bic1.append(m_bic)

        ########################################################################
        # from [2]
        ########################################################################
        m_aic2 = np.log(linalg.det(sigma)) + 2 * (p ** 2) * m / n_total
        m_bic2 = np.log(linalg.det(sigma)) + (p ** 2) * m / n_total * np.log(n_total)

        aic2.append(m_aic2)
        bic2.append(m_bic2)

        ########################################################################
        # from [3]
        ########################################################################
        # Akaike's final prediction error
        m_ln_fpe3 = np.log(linalg.det(sigma)) + p * np.log((n_total + m * p + 1) / (n_total - m * p -1))
        # Hannan-Quinn criterion
        m_hqc3 = np.log(linalg.det(sigma)) + 2 * (p ** 2) * m / n_total * np.log(np.log(n_total))

        lnfpe.append(m_ln_fpe3)
        hqic.append(m_hqc3)

        if verbose:
            results = 'Model order: ' + str(m).zfill(2)
            results += '     AIC: %.2f' % m_aic
            results += '     BIC: %.2f' % m_bic
            results += '    AIC2: %.2f' % m_aic2
            results += '    BIC2: %.2f' % m_bic2
            results += '  lnFPE3: %.2f' % m_ln_fpe3
            results += '    HQC3: %.2f' % m_hqc3

            print(results)

<<<<<<< HEAD
    o_m = np.argmin(bic2) + 1

    ics = [aic1, bic1, aic2, bic2, lnfpe, hqic]
    ics = np.asarray(ics)
    return o_m, ics
=======
    # o_m = np.argmin(bic) + 1
    morder = np.array(morder)
    o_m = morder[np.argmin(bic)]
    # print ('>>> Optimal model order = %d' % o_m)

    return o_m, bic
>>>>>>> 758dbaa4


def compute_order(X, m_max, verbose=True):
    """
    Estimate VAR order with the Bayesian Information Criterion (BIC).

    Parameters
    ----------
    X : ndarray, shape (trials, n_channels, n_samples)

    m_max : int
        The maximum model order to test

    Reference
    ---------
    [1] provides the equation:BIC(m) = 2*log[det(Σ)]+ 2*(p**2)*m*log(N*n*m)/(N*n*m),
    Σ is the noise covariance matrix, p is the channels, N is the trials, n
    is the n_samples, m is model order.

    [1] Mingzhou Ding, Yonghong Chen. Granger Causality: Basic Theory and Application
    to Neuroscience.Elsevier Science, 7 February 2008.

    URL: https://gist.github.com/dongqunxi/b23d1679b9bffa8e458c11f93bd8d6ff


    Returns
    -------
    o_m : int
        Estimated order
    bic : list
        List with the BICs for the orders from 1 to m_max.
    """
    from scot.var import VAR
    from scipy import linalg

    N, p, n = X.shape
    bic = []
    for m in range(m_max):
        mvar = VAR(m+1)
        mvar.fit(X)
        sigma = mvar.rescov
        m_bic = np.log(linalg.det(sigma))
        m_bic += (p ** 2) * (m + 1) * np.log(N*n) / (N*n)
        bic.append(m_bic)
        if verbose:
            print(('model order: %d, BIC value: %.2f' %(m+1, bic[m])))

    o_m = np.argmin(bic) + 1
    return o_m, bic


def compute_causal_outflow_inflow(caus):
    '''
    Given a causality matrix of shape (n_bands, n_nodes, n_nodes),
    the function returns the normalized causal outflow and inflow across the
    nodes.

    Outflow: c_out(i) is the normalized sum of all outgoing connections c_1i + c_2i + ... + cji
    Inflow: c_in(i) is the normalized sum of all incoming connections c_i1 + c_i2 + ... + cij

    In our framework of causality, the columns always drives the rows, i.e. given c_ij,
    region j causally drives region i. 

    Input
    caus: ndarray | shape (n_bands, n_nodes, n_nodes)

    Output
    c_outflow: ndarray | shape (n_bands, n_nodes)
        Normalised causal outflow.
    c_inflow: ndarray | shape (n_bands, n_nodes)
        Normalised causal inflow.
    '''
    n_bands, n_nodes, _ = caus.shape
    c_outflow = np.zeros((n_bands, n_nodes))
    c_inflow = np.zeros((n_bands, n_nodes))

    for band in range(n_bands):
        band_ = caus[band]
        # causal outflow per ROI
        c_out_sums = band_.sum(axis=0)  # sum across columns (i's)
        c_outflow[band] = c_out_sums / np.max(c_out_sums)
        # causal inflow per ROI
        c_in_sums = band_.sum(axis=1)  # sum across columns (j's)
        c_inflow[band] = c_in_sums / np.max(c_in_sums)
    return c_outflow, c_inflow<|MERGE_RESOLUTION|>--- conflicted
+++ resolved
@@ -567,20 +567,17 @@
     return np.array(cau_con)
 
 
-<<<<<<< HEAD
-def compute_order_extended(X, m_max, n_jobs=None, verbose=True):
-=======
-def compute_order_extended(X, m_max, m_min=1, m_step=1, verbose=True):
->>>>>>> 758dbaa4
+def compute_order_extended(X, m_max, m_min=1, m_step=1, n_jobs=None, verbose=True):
     """
     Estimate VAR order with the Bayesian Information Criterion (BIC).
 
-    Parameters:
-    -----------
+    Parameters
+    ----------
     X : ndarray, shape (trials, n_channels, n_samples)
+
     m_max : int
         The maximum model order to test
-    n_jobs : int | None, optional
+    n_jobs : None | int, optional
         Number of jobs to run in parallel for various tasks (e.g. whiteness
         testing). If set to None, joblib is not used at all. Note that the main
         script must be guarded with `if __name__ == '__main__':` when using
@@ -611,7 +608,9 @@
     --------
     o_m : int
         Estimated order using BIC.
-    ics : np.array of shape (n_ics, m_max)
+    morder : np.array of shape ((m_max - m_min) / m_step, )
+        The model orders corresponding to the entries in ics.
+    ics : np.array of shape (n_ics, (m_max - m_min) / m_step)
         The information criteria for the different model orders.
         [AIC1, BIC1, AIC2, BIC2, lnFPE, HQIC]
     """
@@ -619,42 +618,34 @@
     from scipy import linalg
 
     N, p, n = X.shape
-<<<<<<< HEAD
+
     aic1 = []
     bic1 = []
     aic2 = []
     bic2 = []
     lnfpe = []
     hqic = []
-=======
-    aic = []
-    bic = []
+
     morder = []
->>>>>>> 758dbaa4
 
     # TODO: should this be n_total = N * n * p ???
     # total number of data points: n_trials * n_samples
     # Esther Florin (2010): N_total is number of time points contained in each time series
     n_total = N * n
 
-<<<<<<< HEAD
-    for m in range(1, m_max + 1):
-        mvar = VAR(m, n_jobs=n_jobs)
-=======
     # check model order min/max/step input
     if m_min >= m_max:
         m_min = m_max-1
     if m_min < 1:
         m_min = 1
-    if m_step<1:
-        m_step=1
-    if m_step >=m_max:
-        m_step=m_max
+    if m_step < 1:
+        m_step = 1
+    if m_step >= m_max:
+        m_step = m_max
 
     for m in range(m_min, m_max + 1, m_step):
         morder.append(m)
-        mvar = VAR(m)
->>>>>>> 758dbaa4
+        mvar = VAR(m, n_jobs=n_jobs)
         mvar.fit(X)
         sigma = mvar.rescov
 
@@ -669,6 +660,7 @@
         ########################################################################
         # from [2]
         ########################################################################
+
         m_aic2 = np.log(linalg.det(sigma)) + 2 * (p ** 2) * m / n_total
         m_bic2 = np.log(linalg.det(sigma)) + (p ** 2) * m / n_total * np.log(n_total)
 
@@ -697,20 +689,15 @@
 
             print(results)
 
-<<<<<<< HEAD
-    o_m = np.argmin(bic2) + 1
+    morder = np.array(morder)
+    o_m = morder[np.argmin(bic2)]
+    if verbose:
+        print('>>> Optimal model order according to BIC2 = %d' % o_m)
 
     ics = [aic1, bic1, aic2, bic2, lnfpe, hqic]
     ics = np.asarray(ics)
-    return o_m, ics
-=======
-    # o_m = np.argmin(bic) + 1
-    morder = np.array(morder)
-    o_m = morder[np.argmin(bic)]
-    # print ('>>> Optimal model order = %d' % o_m)
-
-    return o_m, bic
->>>>>>> 758dbaa4
+
+    return o_m, morder, ics
 
 
 def compute_order(X, m_max, verbose=True):
